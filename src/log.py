import logging
import colorlog
from datetime import datetime
from util import *

path = Path() / '../data' / 'log'
path.mkdir(parents=True, exist_ok=True)

log_list: list[str] = []


class ListHandler(logging.Handler):
    def __init__(self):
        super().__init__()

    def emit(self, record):
        log_entry = self.format(record)
        log_list.append(log_entry)


def get_logging_handlers(log_name):
    import config
<<<<<<< HEAD
    list_level = file_level = console_level = logging.DEBUG if config.main_manager.value.logging.verbose else logging.INFO
=======
    list_level = file_level = console_level = logging.DEBUG if config.main().logging.verbose else logging.INFO
>>>>>>> f4600b62
    log_file = path / f'{log_name}-{datetime.now().strftime("%Y-%m-%d-%H-%M-%S")}.log'
    format = '%(asctime)s[%(levelname)s][%(name)s] %(message)s'

    if not log_file.exists():
        log_file.parent.mkdir(exist_ok=True)
        log_file.touch()

    file_handler = logging.FileHandler(str(log_file), encoding='utf-8')
    file_handler.setLevel(file_level)
    file_handler.setFormatter(logging.Formatter(format))

    list_handler = ListHandler()
    list_handler.setLevel(list_level)
    list_handler.setFormatter(logging.Formatter(format))

    console_handler = colorlog.StreamHandler()
    console_handler.setLevel(console_level)
    console_handler.setFormatter(colorlog.ColoredFormatter(
        f'%(log_color)s{format}',
        log_colors={
            'DEBUG': 'reset',
            'INFO': 'green',
            'WARNING': 'yellow',
            'ERROR': 'red',
            'CRITICAL': 'bold_red',
        }
    ))

    return [file_handler, console_handler, list_handler]


# [logging.getLogger(name).setLevel(logging.INFO) for name in ('peewee', 'asyncio', 'tzlocal', 'PIL.Image')]
logging.basicConfig(level=logging.DEBUG, handlers=get_logging_handlers('root'))<|MERGE_RESOLUTION|>--- conflicted
+++ resolved
@@ -20,11 +20,7 @@
 
 def get_logging_handlers(log_name):
     import config
-<<<<<<< HEAD
-    list_level = file_level = console_level = logging.DEBUG if config.main_manager.value.logging.verbose else logging.INFO
-=======
     list_level = file_level = console_level = logging.DEBUG if config.main().logging.verbose else logging.INFO
->>>>>>> f4600b62
     log_file = path / f'{log_name}-{datetime.now().strftime("%Y-%m-%d-%H-%M-%S")}.log'
     format = '%(asctime)s[%(levelname)s][%(name)s] %(message)s'
 
