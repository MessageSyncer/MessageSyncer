from threading import Lock
from util import *
from dataclasses import dataclass, field, asdict
from typing import TypeVar, Generic, Type
path = Path() / '../data' / 'config'
path.mkdir(parents=True, exist_ok=True)
T = TypeVar('T')
T1 = TypeVar('T1')


class HotReloadConfigManager(Generic[T]):
    def __init__(self, config_path: Path, config_type: T = dict) -> None:
        self.config_type = config_type
        self.config_path = config_path
        self.lock = Lock()

        if not self.config_path.exists():
            self.save(self.config_type())

    @staticmethod
    def allow_dict_access(data_type):
        """
        The shift from using dict as the profile type to using dataclass as the profile type is a disruptive change from Pusher to MessageSyncer.

        To be compatible with all adapters, MessageSyncer supports accessing dataclass instances like accessing dict through the following code.

        This feature will be removed one day in the future. It is not recommended that any adapter developer continue to use dict as a configuration file type. Migrate to dataclass as soon as possible.
        """

        def __getter__(self: object, key, default=None):
            try:
                return self.__getattribute__(key)
            except AttributeError:
                return default

        def get(self, key, default=None):
            return self.__getter__(key, default)

        def __getitem__(self, key):
            return self.__getter__(key)

        data_type.__getter__ = __getter__
        data_type.get = get
        data_type.__getitem__ = __getitem__

    @staticmethod
    def from_dict(data_type: T, data: dict) -> T:
        # TODO: remove dict access support
        """Instantiate data classes from dictionaries, including working with nested data classes."""

        if data_type in [dict, int, str, list, float, None]:
            return data

        try:
            if data_type.__origin__ in [dict, list]:
                return data
        except AttributeError:
            pass

        HotReloadConfigManager.allow_dict_access(data_type)
        fieldtypes = {f.name: f.type for f in data_type.__dataclass_fields__.values()}
        obj = data_type(**{f: HotReloadConfigManager.from_dict(fieldtypes[f], data[f]) if isinstance(data[f], dict) else data[f] for f in data if f in fieldtypes})

        return obj

    def asdict(self, config):
        if self.config_type != dict:  # TODO: remove dict access support
            dict_config = asdict(config)
        else:
            dict_config = config
        return dict_config

    def asyaml(self, config):
        return yaml.dump(self.asdict(config), default_flow_style=False, encoding='utf-8', allow_unicode=True).decode('utf-8')

    def save(self, config):
        with self.lock:
            write_file(self.config_path, self.asyaml(config))

    def yaml(self):
        with self.lock:
            if self.config_path.exists():
                config = read_file(self.config_path)
            else:
                self.config_path.touch()
                config = "{}"
            return config

    def dict(self):
        return yaml.load(self.yaml(), Loader=yaml.FullLoader)

    @property
    def value(self) -> T:
        yaml_config = self.yaml()
        dict_config = yaml.safe_load(yaml_config)
        config = HotReloadConfigManager.from_dict(self.config_type, dict_config)
        if self.asyaml(config) != yaml_config:
            self.save(config)
        return config


def get_config_manager(config_type: Type[T] = dict, name='main') -> HotReloadConfigManager[T]:
    config_file = path / f'{name}.yaml'
    return HotReloadConfigManager(config_type=config_type, config_path=config_file)


@dataclass
class MainConfig:
    @dataclass
    class LoggingConfig:
        verbose: bool = False

    @dataclass
    class APIConfig:
        token: list[str] = field(default_factory=list[str])
        port: int = 11589

    @dataclass
    class Warning:
        to: list[str] = field(default_factory=list[str])
        consecutive_getter_failures_number_to_trigger_warning: list[int] = field(default_factory=lambda: [2, 5, 10])

    pair: list[str] = field(default_factory=list[str])  # list of pair, partially supports hotreload. Pushers take effect immediately. Getters does not support hotreload.
    url: dict[str, str] = field(default_factory=dict[str, str])  # url of Adapter. Such as `git+https://github.com/user/repo`
    warning: Warning = field(default_factory=Warning)
    logging: LoggingConfig = field(default_factory=LoggingConfig)
    api: APIConfig = field(default_factory=APIConfig)

    # Pre-refresh will be executed when Getter is registered if refresh_when_start.
    # The results of each Getter's first refresh will not be pushed if first_get_donot_push.
    # The recommendation is True and True.
    # When refresh_when_start is False and it has been a long time since the last MessageSynser refresh, it is recommended to manually perform a refresh after MessageSynser is started.
    refresh_when_start: bool = True
    first_get_donot_push: bool = True

    block: list[str] = field(default_factory=list[str])
    perf_merged_details: bool = True
    proxies: dict[str, str] = field(default_factory=dict[str, str])  # This field will be passed directly to requests.request


main_manager = get_config_manager(MainConfig, 'main')
<<<<<<< HEAD
main = main_manager.value
=======


def main():
    return main_manager.value
>>>>>>> f4600b62
<|MERGE_RESOLUTION|>--- conflicted
+++ resolved
@@ -139,11 +139,7 @@
 
 
 main_manager = get_config_manager(MainConfig, 'main')
-<<<<<<< HEAD
-main = main_manager.value
-=======
 
 
 def main():
-    return main_manager.value
->>>>>>> f4600b62
+    return main_manager.value